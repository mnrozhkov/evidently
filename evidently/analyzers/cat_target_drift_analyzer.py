--- conflicted
+++ resolved
@@ -2,7 +2,6 @@
 # coding: utf-8
 
 import numpy as np
-<<<<<<< HEAD
 import pandas as pd
 from scipy.stats import chisquare
 
@@ -15,6 +14,9 @@
 #   the dataframe, like here: replace infs and nans. That means if far down the pipeline
 #   somebody want to compute number of nans, the results will be 0.
 #   Consider return copies of dataframes, even though it will drain memory for large datasets
+from ..options import DataDriftOptions
+
+
 def _remove_nans_and_infinities(dataframe):
     dataframe.replace([np.inf, -np.inf], np.nan, inplace=True)
     dataframe.dropna(axis=0, how='any', inplace=True)
@@ -53,7 +55,7 @@
     """
 
     def calculate(self, reference_data: pd.DataFrame, current_data: pd.DataFrame,
-                  column_mapping: ColumnMapping) -> dict:
+                  column_mapping: ColumnMapping, options: DataDriftOptions = None) -> dict:
         """Calculate the target and prediction drifts.
 
         Notes:
@@ -68,18 +70,7 @@
             A dictionary that contains some meta information as well as `metrics` for either target or prediction
             columns or both.
         """
-=======
-
-from evidently.analyzers.base_analyzer import Analyzer
-from evidently.options import DataDriftOptions
-from evidently.analyzers.stattests import z_stat_test, chi_stat_test
-from evidently.analyzers.utils import process_columns
-
-
-class CatTargetDriftAnalyzer(Analyzer):
-    def calculate(self, reference_data: pd.DataFrame, current_data: pd.DataFrame, column_mapping):
-        options = self.options_provider.get(DataDriftOptions)
->>>>>>> 236a0b6c
+        # options = options or DataDriftOptions()
         columns = process_columns(reference_data, column_mapping)
         result = columns.as_dict()
         target_column = columns.utility_columns.target
@@ -95,53 +86,14 @@
         func = options.cat_target_stattest_func
         # target drift
         if target_column is not None:
-<<<<<<< HEAD
             p_value = _compute_data_stats(reference_data, current_data, target_column)
-=======
-            reference_data.replace([np.inf, -np.inf], np.nan, inplace=True)
-            reference_data.dropna(axis=0, how='any', inplace=True)
-
-            current_data.replace([np.inf, -np.inf], np.nan, inplace=True)
-            current_data.dropna(axis=0, how='any', inplace=True)
-
-            keys = set(list(reference_data[target_column].unique()) +
-                       list(current_data[target_column].unique()))
-
-            if len(keys) > 2:
-                func = chi_stat_test if func is None else func
-                target_p_value = func(reference_data[target_column], current_data[target_column])
-            else:
-                func = z_stat_test if func is None else func
-                target_p_value = func(reference_data[target_column], current_data[target_column])
-
->>>>>>> 236a0b6c
             result['metrics']["target_name"] = target_column
             result['metrics']["target_type"] = 'cat'
             result['metrics']["target_drift"] = p_value
 
         # prediction drift
         if prediction_column is not None:
-<<<<<<< HEAD
             p_value = _compute_data_stats(reference_data, current_data, prediction_column)
-=======
-            # calculate output drift
-            reference_data.replace([np.inf, -np.inf], np.nan, inplace=True)
-            reference_data.dropna(axis=0, how='any', inplace=True)
-
-            current_data.replace([np.inf, -np.inf], np.nan, inplace=True)
-            current_data.dropna(axis=0, how='any', inplace=True)
-
-            keys = set(list(reference_data[prediction_column].unique()) +
-                       list(current_data[prediction_column].unique()))
-
-            if len(keys) > 2:
-                func = chi_stat_test if func is None else func
-                pred_p_value = func(reference_data[prediction_column], current_data[prediction_column])
-            else:
-                func = z_stat_test if func is None else func
-                pred_p_value = func(reference_data[prediction_column], current_data[prediction_column])
-
->>>>>>> 236a0b6c
             result['metrics']["prediction_name"] = prediction_column
             result['metrics']["prediction_type"] = 'cat'
             result['metrics']["prediction_drift"] = p_value
