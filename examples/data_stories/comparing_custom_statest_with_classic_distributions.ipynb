{
 "cells": [
  {
   "cell_type": "markdown",
   "metadata": {
    "id": "QztD6LMKrfn7"
   },
   "source": [
    "## Notebook for comparing tests\n",
    "### Testing distributions\n",
    "\n",
    "This notebook is trying to compare different drift tests and highlight each strength. Every test is usefull! We just have to use it in a fitted scenario!"
   ]
  },
  {
   "cell_type": "markdown",
   "metadata": {},
   "source": [
    "Import libraries"
   ]
  },
  {
   "cell_type": "code",
   "execution_count": null,
   "metadata": {
    "colab": {
     "base_uri": "https://localhost:8080/"
    },
    "id": "yPH0tLabtNpZ",
    "outputId": "d109922a-9eb8-4918-d01c-874e9cc58dc1"
   },
   "outputs": [],
   "source": [
    "import pandas as pd\n",
    "import numpy as np\n",
    "\n",
    "from scipy import stats\n",
    "\n",
    "from sklearn import datasets, ensemble, model_selection\n",
    "\n",
    "import evidently\n",
    "from evidently import ColumnMapping\n",
    "from evidently.calculations.stattests import StatTest\n",
    "from evidently.options import DataDriftOptions\n",
    "from evidently.test_suite import TestSuite\n",
    "from evidently.tests import *\n",
    "\n",
    "from plotly import graph_objs as go\n",
    "import plotly.express as px"
   ]
  },
  {
   "cell_type": "code",
   "execution_count": null,
   "metadata": {
    "id": "rlj43ygQtjGg"
   },
   "outputs": [],
   "source": [
    "import warnings\n",
    "warnings.filterwarnings('ignore')\n",
    "warnings.simplefilter('ignore')"
   ]
  },
  {
   "cell_type": "markdown",
   "metadata": {
    "id": "L8YdHdn9rmcg"
   },
   "source": [
    "## Prepare Datasets/Distributions"
   ]
  },
  {
   "cell_type": "markdown",
   "metadata": {},
   "source": [
    "Now we are going to define four distributions with different types of dirfts for the two samples"
   ]
  },
  {
   "cell_type": "code",
   "execution_count": null,
   "metadata": {},
   "outputs": [],
   "source": [
    "#function that will help us define sample and control group\n",
    "\n",
    "def give_me_smp_cntr_df(sample1,sample2):\n",
    "    \"\"\"\n",
    "    It recieves two arrays of the produced sample distributions and\n",
    "    returns two dataframes that have the sample and control groups to test later the drift\n",
    "    \"\"\"\n",
    "    sample_df = pd.DataFrame(np.array([sample1,sample2]).T,columns=['sample_group','control_group'])\n",
    "    #initial dataset\n",
    "    smp_df=sample_df['sample_group'].reset_index().rename(columns={'sample_group': \"test_group\"})\n",
    "    #control dataset\n",
    "    cntr_df=sample_df['control_group'].reset_index().rename(columns={'control_group': \"test_group\"})\n",
    "    return smp_df,cntr_df\n"
   ]
  },
  {
   "cell_type": "code",
   "execution_count": null,
   "metadata": {},
   "outputs": [],
   "source": [
    "# General gamma distirbution\n",
    "\n",
    "a, c = 3, -1.02\n",
    "#defining sample 1\n",
    "r1 = stats.gengamma.rvs(a, c, size=1000)\n",
    "\n",
    "a, c = 3, -1.32\n",
    "#defining sample 2\n",
    "r2 = stats.gengamma.rvs(a, c, size=1000)\n",
    "\n",
    "smp_df,cntr_df = give_me_smp_cntr_df(r1,r2)"
   ]
  },
  {
   "cell_type": "code",
   "execution_count": null,
   "metadata": {},
   "outputs": [],
   "source": [
    "# Normal distirbution\n",
    "\n",
    "mu, sigma = 0, 0.08 # mean and standard deviation\n",
    "normal = np.random.normal(mu, sigma, 1000)\n",
    "\n",
    "mu, sigma = 0, 0.05 # mean and standard deviation\n",
    "normal2 = np.random.normal(mu, sigma, 1000)\n",
    "\n",
    "smp_df2,cntr_df2 = give_me_smp_cntr_df(normal,normal2)"
   ]
  },
  {
   "cell_type": "code",
   "execution_count": null,
   "metadata": {},
   "outputs": [],
   "source": [
    "# Discrete bionmal\n",
    "\n",
    "n=10\n",
    "p=0.8\n",
    "\n",
    "data_binom = stats.binom.rvs(10,0.8,size=1000)\n",
    "data_binom2 = stats.binom.rvs(10,0.75,size=1000)\n",
    "\n",
    "smp_df3,cntr_df3 = give_me_smp_cntr_df(data_binom,data_binom2)"
   ]
  },
  {
   "cell_type": "code",
   "execution_count": null,
   "metadata": {},
   "outputs": [],
   "source": [
    "# Discrete poisson\n",
    "\n",
    "mu=1.5\n",
    "data_poisson = stats.poisson.rvs(mu=1.5, size=2000)\n",
    "data_poisson2 = stats.poisson.rvs(mu=2, size=2000)\n",
    "\n",
    "smp_df4,cntr_df4 = give_me_smp_cntr_df(data_poisson,data_poisson2)"
   ]
  },
  {
   "cell_type": "markdown",
   "metadata": {
    "id": "It_sFjB1scv6"
   },
   "source": [
    "## Define custom tests"
   ]
  },
  {
   "cell_type": "markdown",
   "metadata": {},
   "source": [
    "Here we are defining custom test."
   ]
  },
  {
   "cell_type": "markdown",
   "metadata": {},
   "source": [
    "First define Mann-Whitney U-rank\n",
    "\n",
    "sources:"
   ]
  },
  {
   "cell_type": "code",
   "execution_count": null,
   "metadata": {},
   "outputs": [],
   "source": [
    "from scipy.stats import mannwhitneyu\n",
    "def mannwhitneyu_rank(\n",
    "    reference_data: pd.Series, current_data: pd.Series, feature_type: str, threshold: float,use_continuity: bool = True):\n",
    "    \"\"\"Calculate the Mann-Whitney U-rank test between two arrays\n",
    "    Args:\n",
    "        reference_data: reference data\n",
    "        current_data: current data\n",
    "        feature_type: feature type\n",
    "        threshold: all values above this threshold means data drift\n",
    "    Returns:\n",
    "        pvalue: the p-value for the test depending on alternative and method\n",
    "        test_result: whether the drift is detected\n",
    "    \"\"\"\n",
    "    wil_p_value = mannwhitneyu(x=reference_data, y=current_data,use_continuity=use_continuity)[1]\n",
    "    return wil_p_value, wil_p_value < threshold\n",
    "\n",
    "\n",
    "mann_whitney_u_stat_test = StatTest(\n",
    "    name=\"mannw\",\n",
    "    display_name=\"Mann-Whitney U-rank test\",\n",
    "    func=mannwhitneyu_rank,\n",
    "    allowed_feature_types=[\"num\"],\n",
    "    default_threshold=0.05\n",
    ")"
   ]
  },
  {
   "cell_type": "code",
   "execution_count": null,
   "metadata": {},
   "outputs": [],
   "source": [
    "from scipy.stats import epps_singleton_2samp\n",
    "\n",
    "def _epps_singleton(\n",
    "    reference_data: pd.Series,\n",
    "    current_data: pd.Series,\n",
    "    feature_type: str,\n",
    "    threshold: float):\n",
    "    \"\"\"Run the Epps-Singleton (ES) test of two samples.\n",
    "    Args:\n",
    "        reference_data: reference data\n",
    "        current_data: current data\n",
    "        threshold: level of significance (default will be 0.05)\n",
    "    Returns:\n",
    "        p_value: p-value based on the asymptotic chi2-distribution.\n",
    "        test_result: whether the drift is detected\n",
    "    \"\"\"\n",
    "    p_value = epps_singleton_2samp(reference_data, current_data)[1]\n",
    "    return p_value, p_value < threshold\n",
    "\n",
    "\n",
    "epps_singleton_test = StatTest(\n",
    "    name=\"es\",\n",
    "    display_name=\"Epps-Singleton\",\n",
    "    func=_epps_singleton,\n",
    "    allowed_feature_types=[\"num\"],\n",
    "    default_threshold=0.05\n",
    ")"
   ]
  },
  {
   "cell_type": "code",
   "execution_count": null,
   "metadata": {},
   "outputs": [],
   "source": [
    "feature = 'test_group'\n",
    "\n",
    "data_drift_dataset_tests = TestSuite(tests=[\n",
    "    TestColumnValueDrift(column_name=feature, stattest=mann_whitney_u_stat_test),\n",
    "    TestColumnValueDrift(column_name=feature, stattest=epps_singleton_test),\n",
    "    TestColumnValueDrift(column_name=feature, stattest='ks'),\n",
    "    TestColumnValueDrift(column_name=feature, stattest='anderson'),\n",
    "    TestColumnValueDrift(column_name=feature, stattest='cramer_von_mises')\n",
    "])"
   ]
  },
  {
   "cell_type": "code",
   "execution_count": null,
   "metadata": {},
   "outputs": [],
   "source": [
    "#Define function for checking p-values per population\n",
    "\n",
    "def create_test_result_dataset(data_drift_dataset_tests):\n",
    "    d = []\n",
    "\n",
    "    for tests in data_drift_dataset_tests.as_dict()['tests']:\n",
    "        d2 = []\n",
    "        d2.append(tests['parameters']['features']['test_group']['stattest'])\n",
    "        d2.append(tests['parameters']['features']['test_group']['score'])\n",
    "\n",
    "        #added the test name and drift score(p-value or distance)\n",
    "        d.append(d2)\n",
    "\n",
    "    df = pd.DataFrame(d, columns = ['test','p-value'])\n",
    "\n",
    "    return df"
   ]
  },
  {
   "cell_type": "markdown",
   "metadata": {},
   "source": [
    "# Run tests"
   ]
  },
  {
   "cell_type": "code",
   "execution_count": null,
   "metadata": {},
   "outputs": [],
   "source": [
    "#Poisson distrubution\n",
    "fig = go.Figure()\n",
    "fig.add_trace(go.Histogram(x=data_poisson, nbinsx=40, name='data_poisson'))\n",
    "fig.add_trace(go.Histogram(x=data_poisson2, nbinsx=40, name='data_poisson2'))\n",
    "\n",
    "fig.show()"
   ]
  },
  {
   "cell_type": "code",
   "execution_count": null,
   "metadata": {
    "scrolled": true
   },
   "outputs": [],
   "source": [
    "#Poisson distrubution\n",
    "df_n = pd.DataFrame()\n",
    "\n",
    "for n in range(100,1100,100):\n",
    "    \n",
    "    data_drift_dataset_tests.run(reference_data = smp_df4[0:n], current_data = cntr_df4[0:n])\n",
    "    df = create_test_result_dataset(data_drift_dataset_tests)\n",
    "    df['data_length'] = n\n",
    "    df_n = pd.concat([df_n, df])"
   ]
  },
  {
   "cell_type": "code",
   "execution_count": null,
   "metadata": {},
   "outputs": [],
   "source": [
<<<<<<< HEAD
    "df_n.head()"
   ]
  },
  {
   "cell_type": "code",
   "execution_count": null,
   "metadata": {},
   "outputs": [],
   "source": [
    "sns.lineplot(\n",
    "    data=df_n.reset_index(),\n",
    "    x=\"data_length\", y=\"p-value\", hue=\"test\",\n",
    "    markers=True\n",
    ")"
=======
    "#Poisson distrubution\n",
    "fig = px.line(\n",
    "    df_n.reset_index(), \n",
    "    x=\"data_length\", \n",
    "    y=\"p-value\", \n",
    "    color=\"test\")\n",
    "\n",
    "fig.show()"
>>>>>>> 61518c88
   ]
  },
  {
   "cell_type": "markdown",
   "metadata": {},
   "source": [
    "\"When comparing the incomes of two different groups (especially groups that span the socioeconomic\n",
    "spectrum), the distributions will likely be highly variable and highly skewed. In such a case,\n",
    "it might be better to use a nonparametric test like Wilcoxon’s signed-rank test.\"\n",
    "\n",
    "\"This is a paired test that compares the medians of two distributions\"\n",
    "\n",
    "Of course for this case the Mann-Whitney U test is similar to the Wilcoxon test, but can be used to compare\n",
    "multiple samples that aren’t necessarily paired.\n",
    "\n",
    "source: https://www.mit.edu/~6.s085/notes/lecture5.pdf 5.1.3 Wilcoxon’s signed-rank test"
   ]
  },
  {
   "cell_type": "markdown",
   "metadata": {},
   "source": [
    "Anderson and cramer von mises perform also good at this case"
   ]
  },
  {
   "cell_type": "markdown",
   "metadata": {},
   "source": [
    "Lets see another case of discreete population dirft:"
   ]
  },
  {
   "cell_type": "code",
   "execution_count": null,
   "metadata": {},
   "outputs": [],
   "source": [
    "#Binomal distrubution\n",
    "fig = go.Figure()\n",
    "fig.add_trace(go.Histogram(x=data_binom, nbinsx=40, name='data_binom'))\n",
    "fig.add_trace(go.Histogram(x=data_binom2, nbinsx=40, name='data_binom2'))\n",
    "\n",
    "fig.show()"
   ]
  },
  {
   "cell_type": "code",
   "execution_count": null,
   "metadata": {},
   "outputs": [],
   "source": [
    "#Binomal distrubution\n",
    "df_n=pd.DataFrame()\n",
    "\n",
    "for n in range(100,1100,100):\n",
    "    \n",
    "    data_drift_dataset_tests.run(reference_data=smp_df3[0:n], current_data=cntr_df3[0:n])\n",
    "    df = create_test_result_dataset(data_drift_dataset_tests)\n",
    "    df['data_length'] = n\n",
    "    df_n=pd.concat([df_n, df])"
   ]
  },
  {
   "cell_type": "code",
   "execution_count": null,
   "metadata": {},
   "outputs": [],
   "source": [
    "#Binomal distrubution\n",
    "fig = px.line(\n",
    "    df_n.reset_index(), \n",
    "    x=\"data_length\", \n",
    "    y=\"p-value\", \n",
    "    color=\"test\")\n",
    "\n",
    "fig.show()"
   ]
  },
  {
   "cell_type": "markdown",
   "metadata": {},
   "source": [
    "Again, KS seems to be slower to relize that the two distrubutions are different."
   ]
  },
  {
   "cell_type": "markdown",
   "metadata": {},
   "source": [
    "But wait, when is the Mann-Whitney U actually not good at detecting drifts? and KS (as well other tests) better?\n",
    "\n",
    "Mann-Whitney U mentiones that uses medians to do the tests. So lets try with two normal distrubutions"
   ]
  },
  {
   "cell_type": "code",
   "execution_count": null,
   "metadata": {},
   "outputs": [],
   "source": [
<<<<<<< HEAD
    "#normal distrubution\n",
    "plt.hist(normal,bins=40,alpha=0.5)\n",
    "plt.hist(normal2,bins=40,alpha=0.5)\n",
    "plt.show()"
=======
    "#Normal distrubution\n",
    "fig = go.Figure()\n",
    "fig.add_trace(go.Histogram(x=normal, nbinsx=40, name='normal'))\n",
    "fig.add_trace(go.Histogram(x=normal2, nbinsx=40, name='normal2'))\n",
    "\n",
    "fig.show()"
>>>>>>> 61518c88
   ]
  },
  {
   "cell_type": "code",
   "execution_count": null,
   "metadata": {},
   "outputs": [],
   "source": [
<<<<<<< HEAD
    "#normal distrubution\n",
=======
    "#Normal distrubution\n",
>>>>>>> 61518c88
    "df_n=pd.DataFrame()\n",
    "\n",
    "for n in range(100,1100,100):\n",
    "    \n",
    "    data_drift_dataset_tests.run(reference_data=smp_df2[0:n], current_data=cntr_df2[0:n])\n",
    "    df = create_test_result_dataset(data_drift_dataset_tests)\n",
    "    df['data_length'] = n\n",
    "    df_n=pd.concat([df_n, df])"
   ]
  },
  {
   "cell_type": "code",
   "execution_count": null,
   "metadata": {},
   "outputs": [],
   "source": [
    "#Normal distrubution\n",
    "fig = px.line(\n",
    "    df_n.reset_index(), \n",
    "    x=\"data_length\", \n",
    "    y=\"p-value\", \n",
    "    color=\"test\")\n",
    "\n",
    "fig.show()"
   ]
  },
  {
   "cell_type": "markdown",
   "metadata": {},
   "source": [
    "As you see here the Mann-Whitney U test never converges to a low p-value as others. It uses medians to find the the differnces however, here we have a different sigma as the main difference. Thus, at such type of drift, Mann-Whitney U will not fail. \n",
    "\n",
    "In this short example you saw how a statistical test based on its strength points or weak can detect or not detect drift.\n",
    "\n",
    "Every test is good for specific cases.\n",
    "\n",
    "## So choose wisely!!"
   ]
  },
  {
   "cell_type": "markdown",
   "metadata": {},
   "source": [
    "Want to plug and play?\n",
    "1) Define your population\n",
    "2) Run the tests\n",
    "3) Select the test based on drift detection plot  "
   ]
  },
  {
   "cell_type": "code",
   "execution_count": null,
   "metadata": {},
   "outputs": [],
   "source": [
    "#Your distrubution\n",
    "a, c = 3, -1.02\n",
    "mean, var, skew, kurt = stats.gengamma.stats(a, c, moments='mvsk')\n",
    "your_r = stats.gengamma.rvs(a, c, size=2000)\n",
    "\n",
    "a, c = 2.5, -1.02\n",
    "mean, var, skew, kurt = stats.gengamma.stats(a, c, moments='mvsk')\n",
    "your_r2 = stats.gengamma.rvs(a, c, size=2000)\n",
    "\n",
    "print(mean, var, skew, kurt)\n",
    "\n",
    "smp_df,cntr_df = give_me_smp_cntr_df(your_r,your_r2)\n"
   ]
  },
  {
   "cell_type": "code",
   "execution_count": null,
   "metadata": {},
   "outputs": [],
<<<<<<< HEAD
=======
   "source": [
    "#Your distrubution\n",
    "fig = go.Figure()\n",
    "fig.add_trace(go.Histogram(x=your_r, nbinsx=40, name='your_r'))\n",
    "fig.add_trace(go.Histogram(x=your_r2, nbinsx=40, name='your_r2'))\n",
    "\n",
    "fig.show()"
   ]
  },
  {
   "cell_type": "code",
   "execution_count": null,
   "metadata": {},
   "outputs": [],
>>>>>>> 61518c88
   "source": [
    "#gen gamma\n",
    "df_n=pd.DataFrame()\n",
    "\n",
    "for n in range(100,2100,100):\n",
    "    \n",
    "    data_drift_dataset_tests.run(reference_data=smp_df[0:n], current_data=cntr_df[0:n])\n",
    "    df = create_test_result_dataset(data_drift_dataset_tests)\n",
    "    df['data_length'] = n\n",
    "    df_n=pd.concat([df_n, df])"
   ]
  },
  {
   "cell_type": "code",
   "execution_count": null,
   "metadata": {},
   "outputs": [],
   "source": [
    "#Your distrubution\n",
    "fig = px.line(\n",
    "    df_n.reset_index(), \n",
    "    x=\"data_length\", \n",
    "    y=\"p-value\", \n",
    "    color=\"test\")\n",
    "\n",
    "fig.show()"
   ]
  }
 ],
 "metadata": {
  "colab": {
   "collapsed_sections": [],
   "name": "stat_test_specification_for_data_drift_adult.ipynb",
   "provenance": []
  },
  "kernelspec": {
<<<<<<< HEAD
   "display_name": "Python 3",
=======
   "display_name": "Python 3 (ipykernel)",
>>>>>>> 61518c88
   "language": "python",
   "name": "python3"
  },
  "language_info": {
   "codemirror_mode": {
    "name": "ipython",
    "version": 3
   },
   "file_extension": ".py",
   "mimetype": "text/x-python",
   "name": "python",
   "nbconvert_exporter": "python",
   "pygments_lexer": "ipython3",
<<<<<<< HEAD
   "version": "3.6.13"
=======
   "version": "3.8.13"
>>>>>>> 61518c88
  },
  "vscode": {
   "interpreter": {
    "hash": "18cc34fa94e0a1282f5044615c7e7a010c96937046ea65cf7b032836bab201fd"
   }
  }
 },
 "nbformat": 4,
 "nbformat_minor": 1
}<|MERGE_RESOLUTION|>--- conflicted
+++ resolved
@@ -346,22 +346,6 @@
    "metadata": {},
    "outputs": [],
    "source": [
-<<<<<<< HEAD
-    "df_n.head()"
-   ]
-  },
-  {
-   "cell_type": "code",
-   "execution_count": null,
-   "metadata": {},
-   "outputs": [],
-   "source": [
-    "sns.lineplot(\n",
-    "    data=df_n.reset_index(),\n",
-    "    x=\"data_length\", y=\"p-value\", hue=\"test\",\n",
-    "    markers=True\n",
-    ")"
-=======
     "#Poisson distrubution\n",
     "fig = px.line(\n",
     "    df_n.reset_index(), \n",
@@ -370,7 +354,6 @@
     "    color=\"test\")\n",
     "\n",
     "fig.show()"
->>>>>>> 61518c88
    ]
   },
   {
@@ -472,32 +455,21 @@
    "metadata": {},
    "outputs": [],
    "source": [
-<<<<<<< HEAD
-    "#normal distrubution\n",
-    "plt.hist(normal,bins=40,alpha=0.5)\n",
-    "plt.hist(normal2,bins=40,alpha=0.5)\n",
-    "plt.show()"
-=======
     "#Normal distrubution\n",
     "fig = go.Figure()\n",
     "fig.add_trace(go.Histogram(x=normal, nbinsx=40, name='normal'))\n",
     "fig.add_trace(go.Histogram(x=normal2, nbinsx=40, name='normal2'))\n",
     "\n",
     "fig.show()"
->>>>>>> 61518c88
-   ]
-  },
-  {
-   "cell_type": "code",
-   "execution_count": null,
-   "metadata": {},
-   "outputs": [],
-   "source": [
-<<<<<<< HEAD
-    "#normal distrubution\n",
-=======
+   ]
+  },
+  {
+   "cell_type": "code",
+   "execution_count": null,
+   "metadata": {},
+   "outputs": [],
+   "source": [
     "#Normal distrubution\n",
->>>>>>> 61518c88
     "df_n=pd.DataFrame()\n",
     "\n",
     "for n in range(100,1100,100):\n",
@@ -572,8 +544,6 @@
    "execution_count": null,
    "metadata": {},
    "outputs": [],
-<<<<<<< HEAD
-=======
    "source": [
     "#Your distrubution\n",
     "fig = go.Figure()\n",
@@ -588,7 +558,6 @@
    "execution_count": null,
    "metadata": {},
    "outputs": [],
->>>>>>> 61518c88
    "source": [
     "#gen gamma\n",
     "df_n=pd.DataFrame()\n",
@@ -625,11 +594,7 @@
    "provenance": []
   },
   "kernelspec": {
-<<<<<<< HEAD
-   "display_name": "Python 3",
-=======
    "display_name": "Python 3 (ipykernel)",
->>>>>>> 61518c88
    "language": "python",
    "name": "python3"
   },
@@ -643,11 +608,7 @@
    "name": "python",
    "nbconvert_exporter": "python",
    "pygments_lexer": "ipython3",
-<<<<<<< HEAD
-   "version": "3.6.13"
-=======
    "version": "3.8.13"
->>>>>>> 61518c88
   },
   "vscode": {
    "interpreter": {
