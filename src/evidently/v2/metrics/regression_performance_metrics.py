--- conflicted
+++ resolved
@@ -122,12 +122,6 @@
 
         # visualisation
 
-<<<<<<< HEAD
-def _me_mae_distr(df: pd.DataFrame, column_mapping: ColumnMapping):
-    df = df.copy()
-    count_uniq_values = df[column_mapping.target].nunique(dropna=True)
-    df['target_binned'] = pd.cut(df[column_mapping.target], min(count_uniq_values, 10))
-=======
         df_target_binned = make_target_bins_for_reg_plots(data.current_data, data.column_mapping.target, 
                                                        data.column_mapping.prediction, data.reference_data)
         curr_target_bins = df_target_binned.loc[df_target_binned.data=='curr', 'target_binned']
@@ -135,7 +129,6 @@
         if data.reference_data is not None:
             ref_target_bins = df_target_binned.loc[df_target_binned.data=='ref', 'target_binned']
         hist_for_plot = make_hist_for_cat_plot(curr_target_bins, ref_target_bins)
->>>>>>> ee654c71
 
         vals_for_plots = {}
         if data.reference_data is not None:
