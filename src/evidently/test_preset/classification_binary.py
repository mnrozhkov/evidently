--- conflicted
+++ resolved
@@ -47,32 +47,20 @@
 
         if self.prediction_type == "labels":
             return [
-<<<<<<< HEAD
-                TestColumnValueDrift(
+                TestColumnDrift(
                     column_name=target, stattest=self.stattest, stattest_threshold=self.stattest_threshold
                 ),
                 TestPrecisionScore(probas_threshold=self.probas_threshold),
                 TestRecallScore(probas_threshold=self.probas_threshold),
                 TestF1Score(probas_threshold=self.probas_threshold),
                 TestAccuracyScore(probas_threshold=self.probas_threshold),
-=======
-                TestColumnDrift(column_name=target, stattest=self.stattest, threshold=self.threshold_stattest),
-                TestPrecisionScore(),
-                TestRecallScore(),
-                TestF1Score(),
-                TestAccuracyScore(),
->>>>>>> 8c3cc9a7
             ]
 
         if self.prediction_type == "probas":
             return [
-<<<<<<< HEAD
-                TestColumnValueDrift(
+                TestColumnDrift(
                     column_name=target, stattest=self.stattest, stattest_threshold=self.stattest_threshold
                 ),
-=======
-                TestColumnDrift(column_name=target, stattest=self.stattest, threshold=self.threshold_stattest),
->>>>>>> 8c3cc9a7
                 TestRocAuc(),
                 TestPrecisionScore(probas_threshold=self.probas_threshold),
                 TestRecallScore(probas_threshold=self.probas_threshold),
