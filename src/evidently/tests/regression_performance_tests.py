--- conflicted
+++ resolved
@@ -40,18 +40,9 @@
         not_eq: Optional[Numeric] = None,
         not_in: Optional[List[Union[Numeric, str, bool]]] = None,
     ):
-<<<<<<< HEAD
-        if metric is not None:
-            self.metric = metric
-
-        else:
-            self.metric = RegressionQualityMetric()
-        self.dummy_metric = RegressionDummyMetric()
-
-=======
->>>>>>> b8d67497
         super().__init__(eq=eq, gt=gt, gte=gte, is_in=is_in, lt=lt, lte=lte, not_eq=not_eq, not_in=not_in)
         self.metric = RegressionQualityMetric()
+        self.dummy_metric = RegressionDummyMetric()
 
 
 class TestValueMAE(BaseRegressionPerformanceMetricsTest):
