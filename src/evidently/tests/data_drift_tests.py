--- conflicted
+++ resolved
@@ -207,20 +207,15 @@
         self.stattest = stattest
         self.stattest_threshold = stattest_threshold
 
-<<<<<<< HEAD
-    def generate(self, columns_info: DatasetColumns) -> List[TestColumnValueDrift]:
+    def generate(self, columns_info: DatasetColumns) -> List[TestColumnDrift]:
         return [
-            TestColumnValueDrift(
+            TestColumnDrift(
                 column_name=name,
                 stattest=self.stattest,
                 stattest_threshold=self.stattest_threshold,
             )
             for name in self.features
         ]
-=======
-    def generate(self, columns_info: DatasetColumns) -> List[TestColumnDrift]:
-        return [TestColumnDrift(column_name=name) for name in self.features]
->>>>>>> 8c3cc9a7
 
 
 @default_renderer(wrap_type=TestNumberOfDriftedColumns)
