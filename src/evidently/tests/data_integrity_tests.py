--- conflicted
+++ resolved
@@ -41,11 +41,7 @@
 
 class BaseIntegrityValueTest(BaseCheckValueTest, ABC):
     group = DATA_INTEGRITY_GROUP.id
-<<<<<<< HEAD
-    metric: DataIntegrityMetrics
-=======
-    data_integrity_metric: DatasetSummaryMetric
->>>>>>> 5e180d16
+    metric: DatasetSummaryMetric
 
     def __init__(
         self,
@@ -57,21 +53,9 @@
         lte: Optional[Numeric] = None,
         not_eq: Optional[Numeric] = None,
         not_in: Optional[List[Union[Numeric, str, bool]]] = None,
-<<<<<<< HEAD
     ):
         super().__init__(eq=eq, gt=gt, gte=gte, is_in=is_in, lt=lt, lte=lte, not_eq=not_eq, not_in=not_in)
-        self.metric = DataIntegrityMetrics()
-=======
-        data_integrity_metric: Optional[DatasetSummaryMetric] = None,
-    ):
-        super().__init__(eq=eq, gt=gt, gte=gte, is_in=is_in, lt=lt, lte=lte, not_eq=not_eq, not_in=not_in)
-
-        if data_integrity_metric is None:
-            self.data_integrity_metric = DatasetSummaryMetric()
-
-        else:
-            self.data_integrity_metric = data_integrity_metric
->>>>>>> 5e180d16
+        self.metric = DatasetSummaryMetric()
 
 
 class TestNumberOfColumns(BaseIntegrityValueTest):
@@ -883,10 +867,9 @@
         return base
 
 
-<<<<<<< HEAD
 class BaseIntegrityByColumnsConditionTest(BaseCheckValueTest, ABC):
     group = DATA_INTEGRITY_GROUP.id
-    data_integrity_metric: DataIntegrityMetrics
+    data_integrity_metric: ColumnSummaryMetric
 
     def __init__(
         self,
@@ -902,7 +885,7 @@
     ):
         super().__init__(eq=eq, gt=gt, gte=gte, is_in=is_in, lt=lt, lte=lte, not_eq=not_eq, not_in=not_in)
         self.column_name = column_name
-        self.data_integrity_metric = DataIntegrityMetrics()
+        self.data_integrity_metric = ColumnSummaryMetric()
 
     def groups(self) -> Dict[str, str]:
         if self.column_name is not None:
@@ -910,8 +893,6 @@
         return {}
 
 
-=======
->>>>>>> 5e180d16
 class BaseIntegrityOneColumnTest(Test, ABC):
     group = DATA_INTEGRITY_GROUP.id
     metric: ColumnSummaryMetric
@@ -1013,32 +994,15 @@
     group = DATA_INTEGRITY_GROUP.id
     name = "Column Types"
     columns_type: Optional[dict]
-<<<<<<< HEAD
-    metric: DataIntegrityMetrics
-=======
-    data_integrity_metric: DatasetSummaryMetric
->>>>>>> 5e180d16
+    metric: DatasetSummaryMetric
 
     @dataclasses.dataclass
     class Result(TestResult):
         columns_types: Dict[str, Tuple[str, str]] = dataclasses.field(default_factory=dict)
 
-<<<<<<< HEAD
     def __init__(self, columns_type: Optional[dict] = None):
         self.columns_type = columns_type
-        self.metric = DataIntegrityMetrics()
-=======
-    def __init__(
-        self, columns_type: Optional[dict] = None, data_integrity_metric: Optional[DatasetSummaryMetric] = None
-    ):
-        self.columns_type = columns_type
-
-        if data_integrity_metric is None:
-            self.data_integrity_metric = DatasetSummaryMetric()
-
-        else:
-            self.data_integrity_metric = data_integrity_metric
->>>>>>> 5e180d16
+        self.metric = DatasetSummaryMetric()
 
     def check(self):
         status = TestResult.SUCCESS
