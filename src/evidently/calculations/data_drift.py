--- conflicted
+++ resolved
@@ -286,9 +286,8 @@
             if key not in cur_counts:
                 cur_counts.loc[key] = 0
 
-<<<<<<< HEAD
-        ref_small_hist = list(reversed(list(map(list, zip(*sorted(ref_counts.items(), key=lambda x: x[0]))))))
-        cur_small_hist = list(reversed(list(map(list, zip(*sorted(cur_counts.items(), key=lambda x: x[0]))))))
+        ref_small_hist = list(reversed(list(map(list, zip(*sorted(ref_counts.items(), key=lambda x: str(x[0])))))))
+        cur_small_hist = list(reversed(list(map(list, zip(*sorted(cur_counts.items(), key=lambda x: str(x[0])))))))
         drift_by_columns[feature_name] = ColumnDataDriftMetrics(
             reference_small_distribution=ref_small_hist,
             current_small_distribution=cur_small_hist,
@@ -300,18 +299,6 @@
             drift_score=drift_result.drift_score,
             drift_detected=drift_result.drift_detected,
             threshold=drift_result.threshold,
-=======
-        ref_small_hist = list(reversed(list(map(list, zip(*sorted(ref_counts.items(), key=lambda x: str(x[0])))))))
-        cur_small_hist = list(reversed(list(map(list, zip(*sorted(cur_counts.items(), key=lambda x: str(x[0])))))))
-        features_metrics[feature_name] = DataDriftAnalyzerFeatureMetrics(
-            ref_small_hist=ref_small_hist,
-            current_small_hist=cur_small_hist,
-            feature_type="cat",
-            stattest_name=stat_test.display_name,
-            p_value=p_value,
-            drift_detected=drifted,
-            threshold=threshold,
->>>>>>> 52f7c262
         )
 
     n_drifted_features, share_drifted_features, dataset_drift = get_dataset_drift(drift_by_columns, drift_share)
